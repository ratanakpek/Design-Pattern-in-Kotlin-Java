<?xml version="1.0" encoding="UTF-8"?>
<project version="4">
  <component name="AutoImportSettings">
    <option name="autoReloadType" value="NONE" />
  </component>
  <component name="ChangeListManager">
<<<<<<< HEAD
    <list default="true" id="13fc3f04-c6af-460c-9ed1-7b44e693e4a4" name="Changes" comment="Abstract Factory">
      <change beforePath="$PROJECT_DIR$/app/src/main/java/com/example/designpatterninkotlinjava/creational/abstractfactory/Button.kt" beforeDir="false" afterPath="$PROJECT_DIR$/app/src/main/java/com/example/designpatterninkotlinjava/creational/abstractfactory/Button.kt" afterDir="false" />
=======
    <list default="true" id="13fc3f04-c6af-460c-9ed1-7b44e693e4a4" name="Changes" comment="Factory Method Pattern">
      <change afterPath="$PROJECT_DIR$/reactive/.gitignore" afterDir="false" />
      <change afterPath="$PROJECT_DIR$/reactive/build.gradle" afterDir="false" />
      <change afterPath="$PROJECT_DIR$/reactive/consumer-rules.pro" afterDir="false" />
      <change afterPath="$PROJECT_DIR$/reactive/proguard-rules.pro" afterDir="false" />
      <change afterPath="$PROJECT_DIR$/reactive/src/androidTest/java/xyz/edsync/reactive/ExampleInstrumentedTest.kt" afterDir="false" />
      <change afterPath="$PROJECT_DIR$/reactive/src/main/AndroidManifest.xml" afterDir="false" />
      <change afterPath="$PROJECT_DIR$/reactive/src/test/java/xyz/edsync/reactive/ExampleUnitTest.kt" afterDir="false" />
      <change beforePath="$PROJECT_DIR$/.idea/vcs.xml" beforeDir="false" />
      <change beforePath="$PROJECT_DIR$/.idea/workspace.xml" beforeDir="false" afterPath="$PROJECT_DIR$/.idea/workspace.xml" afterDir="false" />
      <change beforePath="$PROJECT_DIR$/settings.gradle" beforeDir="false" afterPath="$PROJECT_DIR$/settings.gradle" afterDir="false" />
>>>>>>> e0eb99e1
    </list>
    <option name="SHOW_DIALOG" value="false" />
    <option name="HIGHLIGHT_CONFLICTS" value="true" />
    <option name="HIGHLIGHT_NON_ACTIVE_CHANGELIST" value="false" />
    <option name="LAST_RESOLUTION" value="IGNORE" />
  </component>
  <component name="ExecutionTargetManager" SELECTED_TARGET="device_and_snapshot_combo_box_target[]" />
  <component name="ExternalProjectsData">
    <projectState path="$PROJECT_DIR$">
      <ProjectState />
    </projectState>
  </component>
  <component name="ExternalProjectsManager">
    <system id="GRADLE">
      <state>
        <task path="$PROJECT_DIR$">
          <activation />
        </task>
        <projects_view>
          <tree_state>
            <expand>
              <path>
                <item name="" type="6a2764b6:ExternalProjectsStructure$RootNode" />
                <item name="Design Pattern in Kotlin &amp; Java" type="f1a62948:ProjectNode" />
              </path>
            </expand>
            <select />
          </tree_state>
        </projects_view>
      </state>
    </system>
  </component>
  <component name="FileTemplateManagerImpl">
    <option name="RECENT_TEMPLATES">
      <list>
        <option value="Kotlin Interface" />
        <option value="Kotlin Class" />
      </list>
    </option>
  </component>
  <component name="Git.Settings">
    <option name="RECENT_BRANCH_BY_REPOSITORY">
      <map>
        <entry key="$PROJECT_DIR$" value="main" />
      </map>
    </option>
    <option name="RECENT_GIT_ROOT_PATH" value="$PROJECT_DIR$" />
  </component>
  <component name="MacroExpansionManager">
    <option name="directoryName" value="jfo132lu" />
  </component>
  <component name="MarkdownSettingsMigration">
    <option name="stateVersion" value="1" />
  </component>
  <component name="ProjectId" id="2KZ2PMVfiIt0U1Z0FKVGIJt7CTO" />
  <component name="ProjectViewState">
    <option name="hideEmptyMiddlePackages" value="true" />
    <option name="showLibraryContents" value="true" />
  </component>
  <component name="PropertiesComponent">
    <property name="RunOnceActivity.OpenProjectViewOnStart" value="true" />
    <property name="RunOnceActivity.ShowReadmeOnStart" value="true" />
    <property name="RunOnceActivity.cidr.known.project.marker" value="true" />
    <property name="cidr.known.project.marker" value="true" />
    <property name="last_opened_file_path" value="$PROJECT_DIR$" />
    <property name="settings.editor.selected.configurable" value="AndroidSdkUpdater" />
  </component>
  <component name="RecentsManager">
    <key name="CopyFile.RECENT_KEYS">
      <recent name="C:\Users\DELL\AndroidStudioProjects\Design-Pattern-in-Kotlin-Java\app\src\main\java\com\example\designpatterninkotlinjava\creational\factorymethod" />
    </key>
  </component>
  <component name="RunAnythingCache">
    <option name="myCommands">
      <command value="gradle --build-cache" />
    </option>
  </component>
<<<<<<< HEAD
  <component name="RunManager" selected="Gradle.AbstractFactoryTest.The factory will provide component like button, checkbox by of their type for Window OS">
=======
  <component name="RunManager" selected="Android App.app">
>>>>>>> e0eb99e1
    <configuration name="app" type="AndroidRunConfigurationType" factoryName="Android App">
      <module name="Design_Pattern_in_Kotlin_&amp;_Java.app.main" />
      <option name="DEPLOY" value="true" />
      <option name="DEPLOY_APK_FROM_BUNDLE" value="false" />
      <option name="DEPLOY_AS_INSTANT" value="false" />
      <option name="ARTIFACT_NAME" value="" />
      <option name="PM_INSTALL_OPTIONS" value="" />
      <option name="ALL_USERS" value="false" />
      <option name="ALWAYS_INSTALL_WITH_PM" value="false" />
      <option name="CLEAR_APP_STORAGE" value="false" />
      <option name="DYNAMIC_FEATURES_DISABLED_LIST" value="" />
      <option name="ACTIVITY_EXTRA_FLAGS" value="" />
      <option name="MODE" value="default_activity" />
      <option name="CLEAR_LOGCAT" value="false" />
      <option name="SHOW_LOGCAT_AUTOMATICALLY" value="false" />
      <option name="INSPECTION_WITHOUT_ACTIVITY_RESTART" value="false" />
      <option name="TARGET_SELECTION_MODE" value="DEVICE_AND_SNAPSHOT_COMBO_BOX" />
      <option name="SELECTED_CLOUD_MATRIX_CONFIGURATION_ID" value="-1" />
      <option name="SELECTED_CLOUD_MATRIX_PROJECT_ID" value="" />
      <option name="DEBUGGER_TYPE" value="Auto" />
      <Auto>
        <option name="USE_JAVA_AWARE_DEBUGGER" value="false" />
        <option name="SHOW_STATIC_VARS" value="true" />
        <option name="WORKING_DIR" value="" />
        <option name="TARGET_LOGGING_CHANNELS" value="lldb process:gdb-remote packets" />
        <option name="SHOW_OPTIMIZED_WARNING" value="true" />
      </Auto>
      <Hybrid>
        <option name="USE_JAVA_AWARE_DEBUGGER" value="false" />
        <option name="SHOW_STATIC_VARS" value="true" />
        <option name="WORKING_DIR" value="" />
        <option name="TARGET_LOGGING_CHANNELS" value="lldb process:gdb-remote packets" />
        <option name="SHOW_OPTIMIZED_WARNING" value="true" />
      </Hybrid>
      <Java />
      <Native>
        <option name="USE_JAVA_AWARE_DEBUGGER" value="false" />
        <option name="SHOW_STATIC_VARS" value="true" />
        <option name="WORKING_DIR" value="" />
        <option name="TARGET_LOGGING_CHANNELS" value="lldb process:gdb-remote packets" />
        <option name="SHOW_OPTIMIZED_WARNING" value="true" />
      </Native>
      <Profilers>
        <option name="ADVANCED_PROFILING_ENABLED" value="false" />
        <option name="STARTUP_PROFILING_ENABLED" value="false" />
        <option name="STARTUP_CPU_PROFILING_ENABLED" value="false" />
        <option name="STARTUP_CPU_PROFILING_CONFIGURATION_NAME" value="Java/Kotlin Method Sample (legacy)" />
        <option name="STARTUP_NATIVE_MEMORY_PROFILING_ENABLED" value="false" />
        <option name="NATIVE_MEMORY_SAMPLE_RATE_BYTES" value="2048" />
        <option name="PROFILING_MODE" value="NOT_SET" />
      </Profilers>
      <option name="DEEP_LINK" value="" />
      <option name="ACTIVITY_CLASS" value="" />
      <option name="SEARCH_ACTIVITY_IN_GLOBAL_SCOPE" value="false" />
      <option name="SKIP_ACTIVITY_VALIDATION" value="false" />
      <method v="2">
        <option name="Android.Gradle.BeforeRunTask" enabled="true" />
      </method>
    </configuration>
    <configuration name="AbstractFactoryTest" type="GradleRunConfiguration" factoryName="Gradle" temporary="true">
      <ExternalSystemSettings>
        <option name="executionName" />
        <option name="externalProjectPath" value="$PROJECT_DIR$" />
        <option name="externalSystemIdString" value="GRADLE" />
        <option name="scriptParameters" value="--tests &quot;com.example.designpatterninkotlinjava.creational.AbstractFactoryTest&quot;" />
        <option name="taskDescriptions">
          <list />
        </option>
        <option name="taskNames">
          <list>
            <option value=":app:testDebugUnitTest" />
          </list>
        </option>
        <option name="vmOptions" />
      </ExternalSystemSettings>
      <ExternalSystemDebugServerProcess>false</ExternalSystemDebugServerProcess>
      <ExternalSystemReattachDebugProcess>true</ExternalSystemReattachDebugProcess>
      <DebugAllEnabled>false</DebugAllEnabled>
      <method v="2" />
    </configuration>
    <configuration name="AbstractFactoryTest.The factory will provide component like button, checkbox by of their type for Mac OS" type="GradleRunConfiguration" factoryName="Gradle" temporary="true">
      <ExternalSystemSettings>
        <option name="executionName" />
        <option name="externalProjectPath" value="$PROJECT_DIR$" />
        <option name="externalSystemIdString" value="GRADLE" />
        <option name="scriptParameters" value="--tests &quot;com.example.designpatterninkotlinjava.creational.AbstractFactoryTest.The factory will provide component like button, checkbox by of their type for Mac OS&quot;" />
        <option name="taskDescriptions">
          <list />
        </option>
        <option name="taskNames">
          <list>
            <option value=":app:testDebugUnitTest" />
          </list>
        </option>
        <option name="vmOptions" />
      </ExternalSystemSettings>
      <ExternalSystemDebugServerProcess>false</ExternalSystemDebugServerProcess>
      <ExternalSystemReattachDebugProcess>true</ExternalSystemReattachDebugProcess>
      <DebugAllEnabled>false</DebugAllEnabled>
      <method v="2" />
    </configuration>
    <configuration name="AbstractFactoryTest.The factory will provide component like button, checkbox by of their type for Window OS" type="GradleRunConfiguration" factoryName="Gradle" temporary="true">
      <ExternalSystemSettings>
        <option name="executionName" />
        <option name="externalProjectPath" value="$PROJECT_DIR$" />
        <option name="externalSystemIdString" value="GRADLE" />
        <option name="scriptParameters" value="--tests &quot;com.example.designpatterninkotlinjava.creational.AbstractFactoryTest.The factory will provide component like button, checkbox by of their type for Window OS&quot;" />
        <option name="taskDescriptions">
          <list />
        </option>
        <option name="taskNames">
          <list>
            <option value=":app:testDebugUnitTest" />
          </list>
        </option>
        <option name="vmOptions" />
      </ExternalSystemSettings>
      <ExternalSystemDebugServerProcess>false</ExternalSystemDebugServerProcess>
      <ExternalSystemReattachDebugProcess>true</ExternalSystemReattachDebugProcess>
      <DebugAllEnabled>false</DebugAllEnabled>
      <method v="2" />
    </configuration>
    <configuration name="AbstractFactoryTest.helloWorld" type="GradleRunConfiguration" factoryName="Gradle" temporary="true">
      <ExternalSystemSettings>
        <option name="executionName" />
        <option name="externalProjectPath" value="$PROJECT_DIR$" />
        <option name="externalSystemIdString" value="GRADLE" />
        <option name="scriptParameters" value="--tests &quot;com.example.designpatterninkotlinjava.creational.AbstractFactoryTest.helloWorld&quot;" />
        <option name="taskDescriptions">
          <list />
        </option>
        <option name="taskNames">
          <list>
            <option value=":app:testDebugUnitTest" />
          </list>
        </option>
        <option name="vmOptions" />
      </ExternalSystemSettings>
      <ExternalSystemDebugServerProcess>false</ExternalSystemDebugServerProcess>
      <ExternalSystemReattachDebugProcess>true</ExternalSystemReattachDebugProcess>
      <DebugAllEnabled>false</DebugAllEnabled>
      <method v="2" />
    </configuration>
    <configuration name="FactoryPatternTest" type="GradleRunConfiguration" factoryName="Gradle" temporary="true">
      <ExternalSystemSettings>
        <option name="executionName" />
        <option name="externalProjectPath" value="$PROJECT_DIR$" />
        <option name="externalSystemIdString" value="GRADLE" />
        <option name="scriptParameters" value="--tests &quot;com.example.designpatterninkotlinjava.creational.FactoryPatternTest&quot;" />
        <option name="taskDescriptions">
          <list />
        </option>
        <option name="taskNames">
          <list>
            <option value=":app:testDebugUnitTest" />
          </list>
        </option>
        <option name="vmOptions" />
      </ExternalSystemSettings>
      <ExternalSystemDebugServerProcess>false</ExternalSystemDebugServerProcess>
      <ExternalSystemReattachDebugProcess>true</ExternalSystemReattachDebugProcess>
      <DebugAllEnabled>false</DebugAllEnabled>
      <method v="2" />
    </configuration>
    <configuration default="true" type="JetRunConfigurationType">
      <module name="Design-Pattern-in-Kotlin-Java" />
      <method v="2">
        <option name="Make" enabled="true" />
      </method>
    </configuration>
    <configuration default="true" type="KotlinStandaloneScriptRunConfigurationType">
      <module name="Design-Pattern-in-Kotlin-Java" />
      <option name="filePath" />
      <method v="2">
        <option name="Make" enabled="true" />
      </method>
    </configuration>
    <recent_temporary>
      <list>
        <item itemvalue="Gradle.AbstractFactoryTest.The factory will provide component like button, checkbox by of their type for Window OS" />
        <item itemvalue="Gradle.AbstractFactoryTest.The factory will provide component like button, checkbox by of their type for Mac OS" />
        <item itemvalue="Gradle.AbstractFactoryTest" />
        <item itemvalue="Gradle.AbstractFactoryTest.helloWorld" />
        <item itemvalue="Gradle.FactoryPatternTest" />
      </list>
    </recent_temporary>
  </component>
  <component name="SpellCheckerSettings" RuntimeDictionaries="0" Folders="0" CustomDictionaries="0" DefaultDictionary="application-level" UseSingleDictionary="true" transferred="true" />
  <component name="TaskManager">
    <task active="true" id="Default" summary="Default task">
      <changelist id="13fc3f04-c6af-460c-9ed1-7b44e693e4a4" name="Changes" comment="" />
      <created>1674167758464</created>
      <option name="number" value="Default" />
      <option name="presentableId" value="Default" />
      <updated>1674167758464</updated>
    </task>
    <task id="LOCAL-00001" summary="Factory Method Pattern">
      <created>1674748173040</created>
      <option name="number" value="00001" />
      <option name="presentableId" value="LOCAL-00001" />
      <option name="project" value="LOCAL" />
      <updated>1674748173040</updated>
    </task>
    <task id="LOCAL-00002" summary="Abstract Factory">
      <created>1674811716249</created>
      <option name="number" value="00002" />
      <option name="presentableId" value="LOCAL-00002" />
      <option name="project" value="LOCAL" />
      <updated>1674811716249</updated>
    </task>
    <option name="localTasksCounter" value="3" />
    <servers />
  </component>
  <component name="Vcs.Log.Tabs.Properties">
    <option name="TAB_STATES">
      <map>
        <entry key="MAIN">
          <value>
            <State />
          </value>
        </entry>
      </map>
    </option>
  </component>
  <component name="VcsManagerConfiguration">
    <MESSAGE value="Factory Method Pattern" />
    <MESSAGE value="Abstract Factory" />
    <option name="LAST_COMMIT_MESSAGE" value="Abstract Factory" />
  </component>
  <component name="XDebuggerManager">
    <breakpoint-manager>
      <breakpoints>
        <line-breakpoint enabled="true" suspend="THREAD" type="kotlin-function">
          <url>file://$PROJECT_DIR$/app/src/test/java/com/example/designpatterninkotlinjava/creational/AbstractFactoryTest.kt</url>
          <line>25</line>
          <properties class="com.example.designpatterninkotlinjava.creational.AbstractFactoryTest" method="The factory will provide component like button, checkbox by of their type for Mac OS">
            <option name="EMULATED" value="true" />
          </properties>
          <option name="timeStamp" value="2" />
        </line-breakpoint>
      </breakpoints>
    </breakpoint-manager>
  </component>
</project><|MERGE_RESOLUTION|>--- conflicted
+++ resolved
@@ -4,29 +4,15 @@
     <option name="autoReloadType" value="NONE" />
   </component>
   <component name="ChangeListManager">
-<<<<<<< HEAD
     <list default="true" id="13fc3f04-c6af-460c-9ed1-7b44e693e4a4" name="Changes" comment="Abstract Factory">
+      <change beforePath="$PROJECT_DIR$/.idea/workspace.xml" beforeDir="false" afterPath="$PROJECT_DIR$/.idea/workspace.xml" afterDir="false" />
       <change beforePath="$PROJECT_DIR$/app/src/main/java/com/example/designpatterninkotlinjava/creational/abstractfactory/Button.kt" beforeDir="false" afterPath="$PROJECT_DIR$/app/src/main/java/com/example/designpatterninkotlinjava/creational/abstractfactory/Button.kt" afterDir="false" />
-=======
-    <list default="true" id="13fc3f04-c6af-460c-9ed1-7b44e693e4a4" name="Changes" comment="Factory Method Pattern">
-      <change afterPath="$PROJECT_DIR$/reactive/.gitignore" afterDir="false" />
-      <change afterPath="$PROJECT_DIR$/reactive/build.gradle" afterDir="false" />
-      <change afterPath="$PROJECT_DIR$/reactive/consumer-rules.pro" afterDir="false" />
-      <change afterPath="$PROJECT_DIR$/reactive/proguard-rules.pro" afterDir="false" />
-      <change afterPath="$PROJECT_DIR$/reactive/src/androidTest/java/xyz/edsync/reactive/ExampleInstrumentedTest.kt" afterDir="false" />
-      <change afterPath="$PROJECT_DIR$/reactive/src/main/AndroidManifest.xml" afterDir="false" />
-      <change afterPath="$PROJECT_DIR$/reactive/src/test/java/xyz/edsync/reactive/ExampleUnitTest.kt" afterDir="false" />
-      <change beforePath="$PROJECT_DIR$/.idea/vcs.xml" beforeDir="false" />
-      <change beforePath="$PROJECT_DIR$/.idea/workspace.xml" beforeDir="false" afterPath="$PROJECT_DIR$/.idea/workspace.xml" afterDir="false" />
-      <change beforePath="$PROJECT_DIR$/settings.gradle" beforeDir="false" afterPath="$PROJECT_DIR$/settings.gradle" afterDir="false" />
->>>>>>> e0eb99e1
     </list>
     <option name="SHOW_DIALOG" value="false" />
     <option name="HIGHLIGHT_CONFLICTS" value="true" />
     <option name="HIGHLIGHT_NON_ACTIVE_CHANGELIST" value="false" />
     <option name="LAST_RESOLUTION" value="IGNORE" />
   </component>
-  <component name="ExecutionTargetManager" SELECTED_TARGET="device_and_snapshot_combo_box_target[]" />
   <component name="ExternalProjectsData">
     <projectState path="$PROJECT_DIR$">
       <ProjectState />
@@ -68,11 +54,13 @@
     </option>
     <option name="RECENT_GIT_ROOT_PATH" value="$PROJECT_DIR$" />
   </component>
-  <component name="MacroExpansionManager">
-    <option name="directoryName" value="jfo132lu" />
-  </component>
-  <component name="MarkdownSettingsMigration">
-    <option name="stateVersion" value="1" />
+  <component name="GitSEFilterConfiguration">
+    <file-type-list>
+      <filtered-out-file-type name="LOCAL_BRANCH" />
+      <filtered-out-file-type name="REMOTE_BRANCH" />
+      <filtered-out-file-type name="TAG" />
+      <filtered-out-file-type name="COMMIT_BY_MESSAGE" />
+    </file-type-list>
   </component>
   <component name="ProjectId" id="2KZ2PMVfiIt0U1Z0FKVGIJt7CTO" />
   <component name="ProjectViewState">
@@ -84,7 +72,7 @@
     <property name="RunOnceActivity.ShowReadmeOnStart" value="true" />
     <property name="RunOnceActivity.cidr.known.project.marker" value="true" />
     <property name="cidr.known.project.marker" value="true" />
-    <property name="last_opened_file_path" value="$PROJECT_DIR$" />
+    <property name="last_opened_file_path" value="$PROJECT_DIR$/app/src/main/java/com/example/designpatterninkotlinjava/creational/factorymethod" />
     <property name="settings.editor.selected.configurable" value="AndroidSdkUpdater" />
   </component>
   <component name="RecentsManager">
@@ -97,13 +85,9 @@
       <command value="gradle --build-cache" />
     </option>
   </component>
-<<<<<<< HEAD
-  <component name="RunManager" selected="Gradle.AbstractFactoryTest.The factory will provide component like button, checkbox by of their type for Window OS">
-=======
-  <component name="RunManager" selected="Android App.app">
->>>>>>> e0eb99e1
+  <component name="RunManager" selected="Gradle.AbstractFactoryTest">
     <configuration name="app" type="AndroidRunConfigurationType" factoryName="Android App">
-      <module name="Design_Pattern_in_Kotlin_&amp;_Java.app.main" />
+      <module name="Design_Pattern_in_Kotlin_&amp;_Java.app" />
       <option name="DEPLOY" value="true" />
       <option name="DEPLOY_APK_FROM_BUNDLE" value="false" />
       <option name="DEPLOY_AS_INSTANT" value="false" />
@@ -111,7 +95,6 @@
       <option name="PM_INSTALL_OPTIONS" value="" />
       <option name="ALL_USERS" value="false" />
       <option name="ALWAYS_INSTALL_WITH_PM" value="false" />
-      <option name="CLEAR_APP_STORAGE" value="false" />
       <option name="DYNAMIC_FEATURES_DISABLED_LIST" value="" />
       <option name="ACTIVITY_EXTRA_FLAGS" value="" />
       <option name="MODE" value="default_activity" />
@@ -151,7 +134,6 @@
         <option name="STARTUP_CPU_PROFILING_CONFIGURATION_NAME" value="Java/Kotlin Method Sample (legacy)" />
         <option name="STARTUP_NATIVE_MEMORY_PROFILING_ENABLED" value="false" />
         <option name="NATIVE_MEMORY_SAMPLE_RATE_BYTES" value="2048" />
-        <option name="PROFILING_MODE" value="NOT_SET" />
       </Profilers>
       <option name="DEEP_LINK" value="" />
       <option name="ACTIVITY_CLASS" value="" />
@@ -281,9 +263,9 @@
     </configuration>
     <recent_temporary>
       <list>
+        <item itemvalue="Gradle.AbstractFactoryTest" />
         <item itemvalue="Gradle.AbstractFactoryTest.The factory will provide component like button, checkbox by of their type for Window OS" />
         <item itemvalue="Gradle.AbstractFactoryTest.The factory will provide component like button, checkbox by of their type for Mac OS" />
-        <item itemvalue="Gradle.AbstractFactoryTest" />
         <item itemvalue="Gradle.AbstractFactoryTest.helloWorld" />
         <item itemvalue="Gradle.FactoryPatternTest" />
       </list>
@@ -325,6 +307,7 @@
         </entry>
       </map>
     </option>
+    <option name="oldMeFiltersMigrated" value="true" />
   </component>
   <component name="VcsManagerConfiguration">
     <MESSAGE value="Factory Method Pattern" />
